--- conflicted
+++ resolved
@@ -61,10 +61,6 @@
 }
 
 func TestProtocol_CleanOldPendingMessages(t *testing.T) {
-<<<<<<< HEAD
-
-=======
->>>>>>> 45659693
 	sim := simulator.New()
 	n1 := sim.NewNode()
 	fnd1 := NewProtocol(n1, protocol, 5*time.Second)
@@ -90,15 +86,6 @@
 
 	err := fnd2.SendAsyncRequest(1, nil, n1.PublicKey().String(), callback)
 	assert.NoError(t, err, "Should not return error")
-<<<<<<< HEAD
-	assert.EqualValues(t, 1, fnd2.pendingQueue.Len(), "value received did not match correct value")
-
-	for fnd2.pendingQueue.Len() > 0 {
-
-	}
-
-	assert.EqualValues(t, 0, fnd2.pendingQueue.Len(), "value received did not match correct value")
-=======
 	assert.EqualValues(t, 1, fnd2.pendingQueue.Len(), "value received did not match correct value1")
 
 	timeout := time.After(3 * time.Second)
@@ -116,5 +103,4 @@
 		}
 	}
 
->>>>>>> 45659693
 }