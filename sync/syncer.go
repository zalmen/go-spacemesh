--- conflicted
+++ resolved
@@ -171,11 +171,7 @@
 		s.AddLayer(mesh.NewExistingLayer(mesh.LayerID(i), blocks))
 	}
 
-<<<<<<< HEAD
-	log.Debug("synchronise done, local layer index is ", s.LocalLayer())
-=======
 	s.Debug("synchronise done, local layer index is ", s.LatestIrreversible())
->>>>>>> 7ff0c478
 }
 
 type peerHashPair struct {
